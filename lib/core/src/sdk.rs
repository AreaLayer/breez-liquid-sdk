--- conflicted
+++ resolved
@@ -23,13 +23,10 @@
 use log::{debug, error, info, warn};
 use lwk_common::{singlesig_desc, Signer, Singlesig};
 use lwk_signer::{AnySigner, SwSigner};
-<<<<<<< HEAD
-use lwk_wollet::elements::Txid;
-=======
 use lwk_wollet::bitcoin::Witness;
 use lwk_wollet::elements::hex::ToHex;
+use lwk_wollet::elements::Txid;
 use lwk_wollet::hashes::{sha256, Hash};
->>>>>>> c7b46314
 use lwk_wollet::{
     elements::{Address, Transaction},
     BlockchainBackend, ElectrumClient, ElectrumUrl, ElementsNetwork, FsPersister,
@@ -1047,7 +1044,7 @@
         info!("Retrieving preimage from non-cooperative claim tx");
 
         let id = &swap.id;
-        let keypair = self.get_submarine_keys(0)?;
+        let keypair = utils::decode_keypair(&swap.refund_private_key)?;
         let create_response = swap.get_boltz_create_response()?;
         let electrum_client = ElectrumClient::new(&self.electrum_url)?;
 
